# Copyright 2022 The Nerfstudio Team. All rights reserved.
#
# Licensed under the Apache License, Version 2.0 (the "License");
# you may not use this file except in compliance with the License.
# You may obtain a copy of the License at
#
#     http://www.apache.org/licenses/LICENSE-2.0
#
# Unless required by applicable law or agreed to in writing, software
# distributed under the License is distributed on an "AS IS" BASIS,
# WITHOUT WARRANTIES OR CONDITIONS OF ANY KIND, either express or implied.
# See the License for the specific language governing permissions and
# limitations under the License.

# pylint: disable=too-many-lines

"""Code to interface with the `vis/` (the JS viewer)."""
from __future__ import annotations

import enum
import os
import socket
import sys
from pathlib import Path
from typing import TYPE_CHECKING, Any, Dict, Optional, Tuple

import torch
from rich.console import Console

from nerfstudio.data.scene_box import SceneBox
from nerfstudio.models.base_model import Model
from nerfstudio.utils import colormaps
from nerfstudio.utils.io import load_from_json
from nerfstudio.viewer.server.control_panel import ControlPanel

if TYPE_CHECKING:
    from nerfstudio.engine.trainer import Trainer

CONSOLE = Console(width=120)


def get_viewer_version() -> str:
    """Return the version of the viewer."""
    json_filename = os.path.join(os.path.dirname(__file__), "../app/package.json")
    version = load_from_json(Path(json_filename))["version"]
    return version


def get_viewer_url(websocket_port: int) -> str:
    """Generate URL for the viewer.

    Args:
        websocket_port: port to connect to the viewer
    Returns:
        URL to the viewer
    """
    version = get_viewer_version()
    websocket_url = f"ws://localhost:{websocket_port}"
    return f"https://viewer.nerf.studio/versions/{version}/?websocket_url={websocket_url}"


class ColormapTypes(str, enum.Enum):
    """List of colormap render types"""

    DEFAULT = "default"
    TURBO = "turbo"
    VIRIDIS = "viridis"
    MAGMA = "magma"
    INFERNO = "inferno"
    CIVIDIS = "cividis"


class IOChangeException(Exception):
    """Basic camera exception to interrupt viewer"""


class SetTrace:
    """Basic trace function"""

    def __init__(self, func):
        self.func = func

    def __enter__(self):
        sys.settrace(self.func)
        return self

    def __exit__(self, ext_type, exc_value, traceback):
        sys.settrace(None)


def is_port_open(port: int):
    """Returns True if the port is open.

    Args:
        port: Port to check.

    Returns:
        True if the port is open, False otherwise.
    """
    try:
        sock = socket.socket()
        sock.setsockopt(socket.SOL_SOCKET, socket.SO_REUSEADDR, 1)
        _ = sock.bind(("", port))
        sock.close()
        return True
    except OSError:
        return False


def get_free_port(default_port: Optional[int] = None):
    """Returns a free port on the local machine. Try to use default_port if possible.

    Args:
        default_port: Port to try to use.

    Returns:
        A free port on the local machine.
    """
    if default_port is not None:
        if is_port_open(default_port):
            return default_port
    sock = socket.socket()
    sock.bind(("", 0))
    port = sock.getsockname()[1]
    return port


def update_render_aabb(
    crop_viewport: bool, crop_min: Tuple[float, float, float], crop_max: Tuple[float, float, float], model: Model
):
    """
    update the render aabb box for the viewer:

    Args:
        crop_viewport: whether to crop the viewport
        crop_min: min of the crop box
        crop_max: max of the crop box
        model: the model to render
    """

<<<<<<< HEAD
    def __init__(self, config: cfg.ViewerConfig, log_filename: Path, datapath: Path):
        self.config = config
        self.vis = None
        self.viewer_url = None
        self.log_filename = log_filename
        self.datapath = datapath.parent if datapath.is_file() else datapath
        if self.config.launch_bridge_server:
            # start the viewer bridge server
            if self.config.websocket_port is None:
                websocket_port = get_free_port(default_port=self.config.websocket_port_default)
            else:
                websocket_port = self.config.websocket_port
            self.log_filename.parent.mkdir(exist_ok=True)
            zmq_port = run_viewer_bridge_server_as_subprocess(
                websocket_port,
                zmq_port=self.config.zmq_port,
                ip_address=self.config.ip_address,
                log_filename=str(self.log_filename),
            )
            # TODO(ethan): log the output of the viewer bridge server in a file where the training logs go
            CONSOLE.line()
            version = get_viewer_version()
            websocket_url = f"ws://localhost:{websocket_port}"
            self.viewer_url = f"https://viewer.nerf.studio/versions/{version}/?websocket_url={websocket_url}"
            CONSOLE.rule(characters="=")
            CONSOLE.print(f"[Public] Open the viewer at {self.viewer_url}")
            CONSOLE.rule(characters="=")
            CONSOLE.line()
            self.vis = Viewer(zmq_port=zmq_port, ip_address=self.config.ip_address)
        else:
            assert self.config.zmq_port is not None
            self.vis = Viewer(zmq_port=self.config.zmq_port, ip_address=self.config.ip_address)

        # viewer specific variables
        self.prev_camera_matrix = None
        self.prev_render_time = 0
        self.prev_output_type = OutputTypes.INIT
        self.prev_colormap_type = None
        self.prev_colormap_invert = False
        self.prev_colormap_normalize = False
        self.prev_colormap_range = [0, 1]
        self.prev_moving = False
        self.output_type_changed = True
        self.max_resolution = 1000
        self.check_interrupt_vis = False
        self.check_done_render = True
        self.step = 0
        self.static_fps = 1
        self.moving_fps = 24
        self.camera_moving = False
        self.prev_camera_timestamp = 0
        self.prev_crop_enabled = False
        self.prev_crop_bg_color = None
        self.prev_crop_scale = None
        self.prev_crop_center = None

        self.output_list = None

    def _pick_drawn_image_idxs(self, total_num: int) -> list[int]:
        """Determine indicies of images to display in viewer.

        Args:
            total_num: total number of training images.

        Returns:
            List of indices from [0, total_num-1].
        """
        if self.config.max_num_display_images < 0:
            num_display_images = total_num
        else:
            num_display_images = min(self.config.max_num_display_images, total_num)
        # draw indices, roughly evenly spaced
        return np.linspace(0, total_num - 1, num_display_images, dtype=np.int32).tolist()

    def init_scene(self, dataset: InputDataset, start_train=True) -> None:
        """Draw some images and the scene aabb in the viewer.

        Args:
            dataset: dataset to render in the scene
            start_train: whether to start train when viewer init;
                if False, only displays dataset until resume train is toggled
        """
        # set the config base dir
        self.vis["renderingState/config_base_dir"].write(str(self.log_filename.parents[0]))

        # set the data base dir
        self.vis["renderingState/data_base_dir"].write(str(self.datapath))

        # set default export path name
        self.vis["renderingState/export_path"].write(self.log_filename.parent.stem)

        # clear the current scene
        self.vis["sceneState/sceneBox"].delete()
        self.vis["sceneState/cameras"].delete()

        # draw the training cameras and images
        image_indices = self._pick_drawn_image_idxs(len(dataset))
        for idx in image_indices:
            image = dataset[idx]["image"]
            bgr = image[..., [2, 1, 0]]
            camera_json = dataset.cameras.to_json(camera_idx=idx, image=bgr, max_size=100)
            self.vis[f"sceneState/cameras/{idx:06d}"].write(camera_json)

        # draw the scene box (i.e., the bounding box)
        json_ = dataset.scene_box.to_json()
        self.vis["sceneState/sceneBox"].write(json_)

        # set the initial state whether to train or not
        self.vis["renderingState/isTraining"].write(start_train)

        max_scene_box = torch.max(dataset.scene_box.aabb[1] - dataset.scene_box.aabb[0]).item()
        self.vis["renderingState/max_box_size"].write(max_scene_box)

    def _check_camera_path_payload(self, trainer, step: int):
        """Check to see if the camera path export button was pressed."""
        # check if we should interrupt from a button press?
        camera_path_payload = self.vis["camera_path_payload"].read()
        if camera_path_payload:
            # save a model checkpoint
            trainer.save_checkpoint(step)
            # write to json file in datapath directory
            camera_path_filename = camera_path_payload["camera_path_filename"] + ".json"
            camera_path = camera_path_payload["camera_path"]
            camera_paths_directory = os.path.join(self.datapath, "camera_paths")
            if not os.path.exists(camera_paths_directory):
                os.mkdir(camera_paths_directory)

            write_to_json(Path(os.path.join(camera_paths_directory, camera_path_filename)), camera_path)
            self.vis["camera_path_payload"].delete()

    def _check_populate_paths_payload(self, trainer, step: int):
        populate_paths_payload = self.vis["populate_paths_payload"].read()
        if populate_paths_payload:
            # save a model checkpoint
            trainer.save_checkpoint(step)
            # get all camera paths
            camera_path_dir = os.path.join(self.datapath, "camera_paths")
            if os.path.exists(camera_path_dir):
                camera_path_files = os.listdir(camera_path_dir)
                all_path_dict = {}
                for i in camera_path_files:
                    if i[-4:] == "json":
                        all_path_dict[i[:-5]] = load_from_json(Path(os.path.join(camera_path_dir, i)))
                self.vis["renderingState/all_camera_paths"].write(all_path_dict)
                self.vis["populate_paths_payload"].delete()

    def _update_render_aabb(self, graph):
        """
        update the render aabb box for the viewer:

        :param graph:
        :return:
        """

        crop_enabled = self.vis["renderingState/crop_enabled"].read()
        if crop_enabled != self.prev_crop_enabled:
            self.camera_moving = True
            self.prev_crop_enabled = crop_enabled
            self.prev_crop_bg_color = None
            self.prev_crop_scale = None
            self.prev_crop_center = None

        if crop_enabled:
            crop_scale = self.vis["renderingState/crop_scale"].read()
            crop_center = self.vis["renderingState/crop_center"].read()
            crop_bg_color = self.vis["renderingState/crop_bg_color"].read()

            if crop_bg_color != self.prev_crop_bg_color:
                self.camera_moving = True
                self.prev_crop_bg_color = crop_bg_color

            if crop_scale != self.prev_crop_scale or crop_center != self.prev_crop_center:
                self.camera_moving = True
                self.prev_crop_scale = crop_scale
                self.prev_crop_center = crop_center

                crop_scale = torch.tensor(crop_scale)
                crop_center = torch.tensor(crop_center)

                box_min = crop_center - crop_scale / 2.0
                box_max = crop_center + crop_scale / 2.0

                if isinstance(graph.render_aabb, SceneBox):
                    graph.render_aabb.aabb[0] = box_min
                    graph.render_aabb.aabb[1] = box_max
                else:
                    graph.render_aabb = SceneBox(aabb=torch.stack([box_min, box_max], dim=0))

                # maybe should update only if true change ?
                json_ = graph.render_aabb.to_json()
                self.vis["sceneState/sceneBox"].write(json_)
        else:
            graph.render_aabb = None

    def update_scene(self, trainer, step: int, graph: Model, num_rays_per_batch: int) -> None:
        """updates the scene based on the graph weights

        Args:
            step: iteration step of training
            graph: the current checkpoint of the model
        """
        has_temporal_distortion = getattr(graph, "temporal_distortion", None) is not None
        self.vis["model/has_temporal_distortion"].write(str(has_temporal_distortion).lower())

        prompt = getattr(graph, "prompt", None)
        is_generative = prompt is not None

        if is_generative:
            self.vis["model/is_generative"].write(str(is_generative).lower())

            orig_prompt_written = self.vis["renderingState/cur_prompt"].read() is not None
            if not orig_prompt_written:
                self.vis["renderingState/cur_prompt"].write(str(prompt))
                self.vis["renderingState/new_prompt"].write(str(prompt))

            new_prompt = self.vis["renderingState/new_prompt"].read()
            if new_prompt != prompt:
                setattr(graph, "prompt", str(new_prompt))

        is_training = self.vis["renderingState/isTraining"].read()
        self.step = step

        self._check_camera_path_payload(trainer, step)
        self._check_populate_paths_payload(trainer, step)

        camera_object = self._get_camera_object()
        if camera_object is None:
            return
=======
    if crop_viewport:
        crop_min = torch.tensor(crop_min, dtype=torch.float32)
        crop_max = torch.tensor(crop_max, dtype=torch.float32)
>>>>>>> 2f18e323

        if isinstance(model.render_aabb, SceneBox):
            model.render_aabb.aabb[0] = crop_min
            model.render_aabb.aabb[1] = crop_max
        else:
            model.render_aabb = SceneBox(aabb=torch.stack([crop_min, crop_max], dim=0))
    else:
        model.render_aabb = None


def apply_colormap(
    control_panel: ControlPanel, outputs: Dict[str, Any], colors: Optional[torch.Tensor] = None, eps=1e-6
):
    """Determines which colormap to use based on set colormap type

    Args:
        control_panel: control panel object
        outputs: the output tensors for which to apply colormaps on
        colors: is only set if colormap is for semantics. Defaults to None.
        eps: epsilon to handle floating point comparisons
    """
    colormap_type = control_panel.colormap
    output_type = control_panel.output_render

    # default for rgb images
    if colormap_type == ColormapTypes.DEFAULT and outputs[output_type].shape[-1] == 3:
        return outputs[output_type]

    # rendering depth outputs
    if outputs[output_type].shape[-1] == 1 and outputs[output_type].dtype == torch.float:
        output = outputs[output_type]
        if control_panel.colormap_normalize:
            output = output - torch.min(output)
            output = output / (torch.max(output) + eps)
        output = output * (control_panel.colormap_max - control_panel.colormap_min) + control_panel.colormap_min
        output = torch.clip(output, 0, 1)
        if control_panel.colormap_invert:
            output = 1 - output
        if colormap_type == ColormapTypes.DEFAULT:
            return colormaps.apply_colormap(output, cmap=ColormapTypes.TURBO.value)
        return colormaps.apply_colormap(output, cmap=colormap_type)

    # rendering semantic outputs
    if outputs[output_type].dtype == torch.int:
        logits = outputs[output_type]
        labels = torch.argmax(torch.nn.functional.softmax(logits, dim=-1), dim=-1)  # type: ignore
        assert colors is not None
        return colors[labels]

    # rendering boolean outputs
    if outputs[output_type].dtype == torch.bool:
        return colormaps.apply_boolean_colormap(outputs[output_type])

    raise NotImplementedError<|MERGE_RESOLUTION|>--- conflicted
+++ resolved
@@ -138,240 +138,9 @@
         model: the model to render
     """
 
-<<<<<<< HEAD
-    def __init__(self, config: cfg.ViewerConfig, log_filename: Path, datapath: Path):
-        self.config = config
-        self.vis = None
-        self.viewer_url = None
-        self.log_filename = log_filename
-        self.datapath = datapath.parent if datapath.is_file() else datapath
-        if self.config.launch_bridge_server:
-            # start the viewer bridge server
-            if self.config.websocket_port is None:
-                websocket_port = get_free_port(default_port=self.config.websocket_port_default)
-            else:
-                websocket_port = self.config.websocket_port
-            self.log_filename.parent.mkdir(exist_ok=True)
-            zmq_port = run_viewer_bridge_server_as_subprocess(
-                websocket_port,
-                zmq_port=self.config.zmq_port,
-                ip_address=self.config.ip_address,
-                log_filename=str(self.log_filename),
-            )
-            # TODO(ethan): log the output of the viewer bridge server in a file where the training logs go
-            CONSOLE.line()
-            version = get_viewer_version()
-            websocket_url = f"ws://localhost:{websocket_port}"
-            self.viewer_url = f"https://viewer.nerf.studio/versions/{version}/?websocket_url={websocket_url}"
-            CONSOLE.rule(characters="=")
-            CONSOLE.print(f"[Public] Open the viewer at {self.viewer_url}")
-            CONSOLE.rule(characters="=")
-            CONSOLE.line()
-            self.vis = Viewer(zmq_port=zmq_port, ip_address=self.config.ip_address)
-        else:
-            assert self.config.zmq_port is not None
-            self.vis = Viewer(zmq_port=self.config.zmq_port, ip_address=self.config.ip_address)
-
-        # viewer specific variables
-        self.prev_camera_matrix = None
-        self.prev_render_time = 0
-        self.prev_output_type = OutputTypes.INIT
-        self.prev_colormap_type = None
-        self.prev_colormap_invert = False
-        self.prev_colormap_normalize = False
-        self.prev_colormap_range = [0, 1]
-        self.prev_moving = False
-        self.output_type_changed = True
-        self.max_resolution = 1000
-        self.check_interrupt_vis = False
-        self.check_done_render = True
-        self.step = 0
-        self.static_fps = 1
-        self.moving_fps = 24
-        self.camera_moving = False
-        self.prev_camera_timestamp = 0
-        self.prev_crop_enabled = False
-        self.prev_crop_bg_color = None
-        self.prev_crop_scale = None
-        self.prev_crop_center = None
-
-        self.output_list = None
-
-    def _pick_drawn_image_idxs(self, total_num: int) -> list[int]:
-        """Determine indicies of images to display in viewer.
-
-        Args:
-            total_num: total number of training images.
-
-        Returns:
-            List of indices from [0, total_num-1].
-        """
-        if self.config.max_num_display_images < 0:
-            num_display_images = total_num
-        else:
-            num_display_images = min(self.config.max_num_display_images, total_num)
-        # draw indices, roughly evenly spaced
-        return np.linspace(0, total_num - 1, num_display_images, dtype=np.int32).tolist()
-
-    def init_scene(self, dataset: InputDataset, start_train=True) -> None:
-        """Draw some images and the scene aabb in the viewer.
-
-        Args:
-            dataset: dataset to render in the scene
-            start_train: whether to start train when viewer init;
-                if False, only displays dataset until resume train is toggled
-        """
-        # set the config base dir
-        self.vis["renderingState/config_base_dir"].write(str(self.log_filename.parents[0]))
-
-        # set the data base dir
-        self.vis["renderingState/data_base_dir"].write(str(self.datapath))
-
-        # set default export path name
-        self.vis["renderingState/export_path"].write(self.log_filename.parent.stem)
-
-        # clear the current scene
-        self.vis["sceneState/sceneBox"].delete()
-        self.vis["sceneState/cameras"].delete()
-
-        # draw the training cameras and images
-        image_indices = self._pick_drawn_image_idxs(len(dataset))
-        for idx in image_indices:
-            image = dataset[idx]["image"]
-            bgr = image[..., [2, 1, 0]]
-            camera_json = dataset.cameras.to_json(camera_idx=idx, image=bgr, max_size=100)
-            self.vis[f"sceneState/cameras/{idx:06d}"].write(camera_json)
-
-        # draw the scene box (i.e., the bounding box)
-        json_ = dataset.scene_box.to_json()
-        self.vis["sceneState/sceneBox"].write(json_)
-
-        # set the initial state whether to train or not
-        self.vis["renderingState/isTraining"].write(start_train)
-
-        max_scene_box = torch.max(dataset.scene_box.aabb[1] - dataset.scene_box.aabb[0]).item()
-        self.vis["renderingState/max_box_size"].write(max_scene_box)
-
-    def _check_camera_path_payload(self, trainer, step: int):
-        """Check to see if the camera path export button was pressed."""
-        # check if we should interrupt from a button press?
-        camera_path_payload = self.vis["camera_path_payload"].read()
-        if camera_path_payload:
-            # save a model checkpoint
-            trainer.save_checkpoint(step)
-            # write to json file in datapath directory
-            camera_path_filename = camera_path_payload["camera_path_filename"] + ".json"
-            camera_path = camera_path_payload["camera_path"]
-            camera_paths_directory = os.path.join(self.datapath, "camera_paths")
-            if not os.path.exists(camera_paths_directory):
-                os.mkdir(camera_paths_directory)
-
-            write_to_json(Path(os.path.join(camera_paths_directory, camera_path_filename)), camera_path)
-            self.vis["camera_path_payload"].delete()
-
-    def _check_populate_paths_payload(self, trainer, step: int):
-        populate_paths_payload = self.vis["populate_paths_payload"].read()
-        if populate_paths_payload:
-            # save a model checkpoint
-            trainer.save_checkpoint(step)
-            # get all camera paths
-            camera_path_dir = os.path.join(self.datapath, "camera_paths")
-            if os.path.exists(camera_path_dir):
-                camera_path_files = os.listdir(camera_path_dir)
-                all_path_dict = {}
-                for i in camera_path_files:
-                    if i[-4:] == "json":
-                        all_path_dict[i[:-5]] = load_from_json(Path(os.path.join(camera_path_dir, i)))
-                self.vis["renderingState/all_camera_paths"].write(all_path_dict)
-                self.vis["populate_paths_payload"].delete()
-
-    def _update_render_aabb(self, graph):
-        """
-        update the render aabb box for the viewer:
-
-        :param graph:
-        :return:
-        """
-
-        crop_enabled = self.vis["renderingState/crop_enabled"].read()
-        if crop_enabled != self.prev_crop_enabled:
-            self.camera_moving = True
-            self.prev_crop_enabled = crop_enabled
-            self.prev_crop_bg_color = None
-            self.prev_crop_scale = None
-            self.prev_crop_center = None
-
-        if crop_enabled:
-            crop_scale = self.vis["renderingState/crop_scale"].read()
-            crop_center = self.vis["renderingState/crop_center"].read()
-            crop_bg_color = self.vis["renderingState/crop_bg_color"].read()
-
-            if crop_bg_color != self.prev_crop_bg_color:
-                self.camera_moving = True
-                self.prev_crop_bg_color = crop_bg_color
-
-            if crop_scale != self.prev_crop_scale or crop_center != self.prev_crop_center:
-                self.camera_moving = True
-                self.prev_crop_scale = crop_scale
-                self.prev_crop_center = crop_center
-
-                crop_scale = torch.tensor(crop_scale)
-                crop_center = torch.tensor(crop_center)
-
-                box_min = crop_center - crop_scale / 2.0
-                box_max = crop_center + crop_scale / 2.0
-
-                if isinstance(graph.render_aabb, SceneBox):
-                    graph.render_aabb.aabb[0] = box_min
-                    graph.render_aabb.aabb[1] = box_max
-                else:
-                    graph.render_aabb = SceneBox(aabb=torch.stack([box_min, box_max], dim=0))
-
-                # maybe should update only if true change ?
-                json_ = graph.render_aabb.to_json()
-                self.vis["sceneState/sceneBox"].write(json_)
-        else:
-            graph.render_aabb = None
-
-    def update_scene(self, trainer, step: int, graph: Model, num_rays_per_batch: int) -> None:
-        """updates the scene based on the graph weights
-
-        Args:
-            step: iteration step of training
-            graph: the current checkpoint of the model
-        """
-        has_temporal_distortion = getattr(graph, "temporal_distortion", None) is not None
-        self.vis["model/has_temporal_distortion"].write(str(has_temporal_distortion).lower())
-
-        prompt = getattr(graph, "prompt", None)
-        is_generative = prompt is not None
-
-        if is_generative:
-            self.vis["model/is_generative"].write(str(is_generative).lower())
-
-            orig_prompt_written = self.vis["renderingState/cur_prompt"].read() is not None
-            if not orig_prompt_written:
-                self.vis["renderingState/cur_prompt"].write(str(prompt))
-                self.vis["renderingState/new_prompt"].write(str(prompt))
-
-            new_prompt = self.vis["renderingState/new_prompt"].read()
-            if new_prompt != prompt:
-                setattr(graph, "prompt", str(new_prompt))
-
-        is_training = self.vis["renderingState/isTraining"].read()
-        self.step = step
-
-        self._check_camera_path_payload(trainer, step)
-        self._check_populate_paths_payload(trainer, step)
-
-        camera_object = self._get_camera_object()
-        if camera_object is None:
-            return
-=======
     if crop_viewport:
         crop_min = torch.tensor(crop_min, dtype=torch.float32)
         crop_max = torch.tensor(crop_max, dtype=torch.float32)
->>>>>>> 2f18e323
 
         if isinstance(model.render_aabb, SceneBox):
             model.render_aabb.aabb[0] = crop_min
