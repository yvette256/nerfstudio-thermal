--- conflicted
+++ resolved
@@ -96,11 +96,8 @@
 
     datamanager: DataManager
     _model: Model
-<<<<<<< HEAD
     generative: bool
-=======
     world_size: int
->>>>>>> 71263349
 
     @property
     def model(self):
